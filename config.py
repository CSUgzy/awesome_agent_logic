--- conflicted
+++ resolved
@@ -8,13 +8,8 @@
     def __init__(self) -> None:
         self.llm_model = "qwen-plus"
         self.temperature = 0.3
-<<<<<<< HEAD
-        self.api_key = "API_KEY"
-        self.llm_url = "LLM_URL"
-=======
         self.api_key = os.getenv("llm_api_key")
         self.llm_url = os.getenv("llm_url")
->>>>>>> 8e717519
         self.llm_max_tokens = 5000
         self.server_post = 7111
         self.host = "0.0.0.0"
